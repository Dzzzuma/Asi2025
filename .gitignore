# Python
__pycache__/
*.pyc
*.pyo
*.pyd
*.egg-info/
.build/
dist/

# Jupyter
.ipynb_checkpoints/

# Envs / secrets
.env
.env.*
*.env
!.env.example

# Data (nie ładujemy pełbych danych, tylko małe próbki danych)
data/*
!data/01_raw/
!data/02_interim/
!data/03_processed/
data/**/.gitkeep
data/**/README.md
!data/01_raw/sample.csv

# jeśli ktoś pracuje na Macu
.DS_Store
Thumbs.db

# Kedro local configuration (do not commit!)
conf/local/*


AutogluonModels/
wandb/
asi2025/wandb/
.viz/
<<<<<<< HEAD

# Local dev
local.db
.DS_Store
=======
# Local demo artifacts
local.db
dummy.pkl
>>>>>>> da6d9570
<|MERGE_RESOLUTION|>--- conflicted
+++ resolved
@@ -37,13 +37,6 @@
 wandb/
 asi2025/wandb/
 .viz/
-<<<<<<< HEAD
-
-# Local dev
-local.db
-.DS_Store
-=======
 # Local demo artifacts
 local.db
 dummy.pkl
->>>>>>> da6d9570
