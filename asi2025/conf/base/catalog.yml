--- conflicted
+++ resolved
@@ -34,24 +34,16 @@
   type: json.JSONDataset
   filepath: data/03_processed/metrics.json
 
-<<<<<<< HEAD
-=======
 # -------------------------
 # Artefakty dla AutoGluon (Sprint 3)
 # -------------------------
 
 # pickle z trenowanym predyktorem (alias "production" ustawisz w W&B)
->>>>>>> 2ebc380c
 ag_model:
   type: pickle.PickleDataset
   filepath: data/06_models/ag_production.pkl
 
-<<<<<<< HEAD
-ag_metrics:
-  type: tracking.MetricsDataSet
-=======
 # metryki z ewaluacji AG
 ag_metrics:
   type: json.JSONDataset
->>>>>>> 2ebc380c
   filepath: data/09_tracking/ag_metrics.json