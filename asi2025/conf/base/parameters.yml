# ile wierszy wczytać z raw_df (None = wszystko)
sample_n: null

# kolumna celu
target_col: "Satisfaction"

split:
  test_size: 0.2
  random_state: 42
  stratify: true

model:
  kind: "logreg"
  max_iter: 5000
  C: 1.0
  random_state: 42

<<<<<<< HEAD
autogluon:
  time_limit: 120
  presets: "medium_quality_faster_train"
  problem_type: "binary"
  label: "Satisfaction"
  eval_metric: "roc_auc"
  seed: 42
=======
# -------------------------
# AutoGluon – parametry eksperymentów (Sprint 3)
# -------------------------
autogluon:
  time_limit: 120                 # czas treningu (sekundy)
  presets: "medium_quality_faster_train"
  problem_type: "binary"          # "binary" | "multiclass" | "regression"
  label: "Satisfaction"
  eval_metric: "roc_auc"          # np. "roc_auc", "f1", "accuracy", "rmse"
  random_state: 42

# Ścieżki do artefaktów, używane przez nody (spójne z catalog.yml)
ag_paths:
  model_pickle: "data/06_models/ag_production.pkl"
  metrics_json: "data/09_tracking/ag_metrics.json"

# Konfiguracja W&B (możesz wyłączyć na czas testów)
wandb:
  enabled: true            # ustaw false żeby nie logować
  project: "asi2025"       # nazwa projektu W&B
>>>>>>> 2ebc380c
<|MERGE_RESOLUTION|>--- conflicted
+++ resolved
@@ -15,15 +15,6 @@
   C: 1.0
   random_state: 42
 
-<<<<<<< HEAD
-autogluon:
-  time_limit: 120
-  presets: "medium_quality_faster_train"
-  problem_type: "binary"
-  label: "Satisfaction"
-  eval_metric: "roc_auc"
-  seed: 42
-=======
 # -------------------------
 # AutoGluon – parametry eksperymentów (Sprint 3)
 # -------------------------
@@ -43,5 +34,4 @@
 # Konfiguracja W&B (możesz wyłączyć na czas testów)
 wandb:
   enabled: true            # ustaw false żeby nie logować
-  project: "asi2025"       # nazwa projektu W&B
->>>>>>> 2ebc380c
+  project: "asi2025"       # nazwa projektu W&B